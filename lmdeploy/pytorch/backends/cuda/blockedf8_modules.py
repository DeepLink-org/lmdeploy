# Copyright (c) OpenMMLab. All rights reserved.

from typing import Optional

import torch

<<<<<<< HEAD
import lmdeploy.pytorch.distributed as dist
from lmdeploy.pytorch.kernels.cuda.blocked_gemm_fp8 import (blocked_gemm_fp8,
                                                            quant_fp8)
=======
from lmdeploy.pytorch.kernels.cuda.blocked_gemm_fp8 import blocked_gemm_fp8, quant_fp8
>>>>>>> df06ae3e

from ..blockedf8_modules import LinearBlockedF8Builder, LinearBlockedF8Impl


class TritonLinearBlockedF8Impl(LinearBlockedF8Impl):
    """triton linear blocked f8 implementation."""

    def __init__(self, in_features: int, out_features: int, block_size: int, out_dtype: torch.dtype = torch.float16):
        self.in_features = in_features
        self.out_features = out_features
        self.out_dtype = out_dtype
        self.block_size = block_size

    def forward(self,
                x,
                weight: torch.Tensor,
                scale: torch.Tensor,
                bias: Optional[torch.Tensor] = None,
                all_reduce: bool = False):
        """forward."""
        x_shape = x.shape
        x = x.flatten(0, -2)
        input_quant, input_scale = quant_fp8(x, self.block_size, dtype=weight.dtype)

        out = blocked_gemm_fp8(input_quant, input_scale, weight.t(), scale.t(), out_dtype=x.dtype)
        if bias is not None:
            out += bias

        if all_reduce:
            dist.all_reduce(out)

        out = out.unflatten(0, x_shape[:-1])
        return out


class TritonLinearBlockedF8Builder(LinearBlockedF8Builder):
    """triton linear blocked f8 implementation builder."""

    @staticmethod
    def build(in_features: int, out_features: int, block_size: int = 128, bias: bool = True, dtype: torch.dtype = None):
        """build."""
        return TritonLinearBlockedF8Impl(in_features, out_features, block_size, dtype)<|MERGE_RESOLUTION|>--- conflicted
+++ resolved
@@ -1,16 +1,10 @@
 # Copyright (c) OpenMMLab. All rights reserved.
-
 from typing import Optional
 
 import torch
 
-<<<<<<< HEAD
 import lmdeploy.pytorch.distributed as dist
-from lmdeploy.pytorch.kernels.cuda.blocked_gemm_fp8 import (blocked_gemm_fp8,
-                                                            quant_fp8)
-=======
 from lmdeploy.pytorch.kernels.cuda.blocked_gemm_fp8 import blocked_gemm_fp8, quant_fp8
->>>>>>> df06ae3e
 
 from ..blockedf8_modules import LinearBlockedF8Builder, LinearBlockedF8Impl
 
